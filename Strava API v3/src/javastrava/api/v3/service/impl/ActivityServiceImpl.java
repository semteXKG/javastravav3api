package javastrava.api.v3.service.impl;

import java.time.LocalDateTime;
import java.util.ArrayList;
import java.util.Arrays;
import java.util.List;
import java.util.concurrent.CompletableFuture;

import javastrava.api.v3.auth.model.Token;
import javastrava.api.v3.model.StravaActivity;
import javastrava.api.v3.model.StravaActivityUpdate;
import javastrava.api.v3.model.StravaActivityZone;
import javastrava.api.v3.model.StravaAthlete;
import javastrava.api.v3.model.StravaComment;
import javastrava.api.v3.model.StravaLap;
import javastrava.api.v3.model.StravaPhoto;
import javastrava.api.v3.model.reference.StravaResourceState;
import javastrava.api.v3.service.ActivityService;
import javastrava.api.v3.service.exception.BadRequestException;
import javastrava.api.v3.service.exception.NotFoundException;
import javastrava.api.v3.service.exception.StravaInternalServerErrorException;
import javastrava.api.v3.service.exception.StravaUnknownAPIException;
import javastrava.api.v3.service.exception.UnauthorizedException;
import javastrava.cache.StravaCache;
import javastrava.cache.impl.StravaCacheImpl;
import javastrava.config.Messages;
import javastrava.util.Paging;
import javastrava.util.PagingHandler;
import javastrava.util.PrivacyUtils;
import javastrava.util.StravaDateUtils;

/**
 * @author Dan Shannon
 *
 */
public class ActivityServiceImpl extends StravaServiceImpl implements ActivityService {
	/**
	 * <p>
	 * Returns an instance of {@link ActivityService activity services}
	 * </p>
	 *
	 * <p>
	 * Instances are cached so that if 2 requests are made for the same token, the same instance is returned
	 * </p>
	 *
	 * @param token
	 *            The Strava access token to be used in requests to the Strava API
	 * @return An instance of the activity services
	 */
	public static ActivityService instance(final Token token) {
		// Get the service from the token's cache
		ActivityService service = token.getService(ActivityService.class);

		// If it's not already there, create a new one and put it in the token
		if (service == null) {
			service = new ActivityServiceImpl(token);
			token.addService(ActivityService.class, service);
		}
		return service;
	}

	/**
	 * Cache of activities
	 */
	private final StravaCache<StravaActivity, Long> activityCache;

	/**
	 * Cache of comments
	 */
	private final StravaCache<StravaComment, Integer> commentCache;

	/**
	 * Cache of laps
	 */
	private final StravaCache<StravaLap, Long> lapCache;

	/**
	 * Cache of photos
	 */
	private final StravaCache<StravaPhoto, Integer> photoCache;

	/**
	 * <p>
	 * Private constructor requires a valid access token
	 * </p>
	 *
	 * @param token
	 *            Access token from Strava OAuth process
	 */
	private ActivityServiceImpl(final Token token) {
		super(token);
		this.activityCache = new StravaCacheImpl<>(StravaActivity.class, token);
		this.commentCache = new StravaCacheImpl<>(StravaComment.class, token);
		this.lapCache = new StravaCacheImpl<>(StravaLap.class, token);
		this.photoCache = new StravaCacheImpl<>(StravaPhoto.class, token);
	}

	/**
	 * @see javastrava.api.v3.service.StravaService#clearCache()
	 */
	@Override
	public void clearCache() {
		this.activityCache.removeAll();
		this.commentCache.removeAll();
		this.lapCache.removeAll();
		this.photoCache.removeAll();
	}

	/**
<<<<<<< HEAD
	 * @see javastrava.api.v3.service.ActivityService#createComment(java.lang.Integer, java.lang.String)
	 */
	@Override
	public StravaComment createComment(final Integer activityId, final String text) throws NotFoundException, BadRequestException {
		// if ((text == null) || text.equals("")) { //$NON-NLS-1$
		// throw new IllegalArgumentException(Messages.string("ActivityServiceImpl.commentCannotBeEmpty")); //$NON-NLS-1$
		// }
=======
	 * @see javastrava.api.v3.service.ActivityService#createComment(java.lang.Long,
	 *      java.lang.String)
	 */
	@Override
	public StravaComment createComment(final Long activityId, final String text) throws NotFoundException,
	BadRequestException {
		//		if ((text == null) || text.equals("")) { //$NON-NLS-1$
		//			throw new IllegalArgumentException(Messages.string("ActivityServiceImpl.commentCannotBeEmpty")); //$NON-NLS-1$
		//		}
>>>>>>> 2777f6bb

		// TODO This is a workaround for issue #30 - API allows comments to be posted without write access
		// Token must have write access
		if (!(getToken().hasWriteAccess())) {
			throw new UnauthorizedException(Messages.string("ActivityServiceImpl.commentWithoutWriteAccess")); //$NON-NLS-1$
		}
		// End of workaround

		// Activity must exist
		final StravaActivity activity = getActivity(activityId);
		if (activity == null) {
			throw new NotFoundException(Messages.string("ActivityServiceImpl.commentOnInvalidActivity")); //$NON-NLS-1$
		}

		// If activity is private and not accessible, cannot be commented on
		if (activity.getResourceState() == StravaResourceState.PRIVATE) {
			throw new UnauthorizedException(Messages.string("ActivityServiceImpl.commentOnPrivateActivity")); //$NON-NLS-1$
		}

		// Create the comment
		final StravaComment comment = this.api.createComment(activityId, text);

		// Put the comment in cache
		this.commentCache.put(comment);

		// Return the comment
		return comment;
	}

	/**
	 * @see javastrava.api.v3.service.ActivityService#createCommentAsync(java.lang.Long, java.lang.String)
	 */
	@Override
<<<<<<< HEAD
	public CompletableFuture<StravaComment> createCommentAsync(final Integer activityId, final String text)
			throws NotFoundException, BadRequestException {
=======
	public CompletableFuture<StravaComment> createCommentAsync(final Long activityId, final String text) throws NotFoundException, BadRequestException {
>>>>>>> 2777f6bb
		return StravaServiceImpl.future(() -> {
			return createComment(activityId, text);
		});

	}

	/**
	 * @see javastrava.api.v3.service.ActivityService#createManualActivity(javastrava.api.v3.model.StravaActivity)
	 */
	@Override
	public StravaActivity createManualActivity(final StravaActivity activity) {
		// Token must have write access
		if (!getToken().hasWriteAccess()) {
			throw new UnauthorizedException(Messages.string("ActivityServiceImpl.createActivityWithoutWriteAccess")); //$NON-NLS-1$
		}

		// Token must have view_private to write a private activity
		if ((activity.getPrivateActivity() != null) && activity.getPrivateActivity().equals(Boolean.TRUE)
				&& !getToken().hasViewPrivate()) {
			throw new UnauthorizedException(Messages.string("ActivityServiceImpl.createPrivateActivityWithoutViewPrivate")); //$NON-NLS-1$
		}

		// Create the activity
		StravaActivity stravaResponse = null;
		try {
			stravaResponse = this.api.createManualActivity(activity);
		} catch (final BadRequestException e) {
			throw new IllegalArgumentException(e);
		}
		// TODO Workaround for issue javastrava-api #49
		// (https://github.com/danshannon/javastravav3api/issues/49)
		catch (final StravaInternalServerErrorException e) {
			throw new IllegalArgumentException(e);
		}
		// End of workaround

		// Put the activity in cache
		if ((stravaResponse.getResourceState() == null) || (stravaResponse.getResourceState() != StravaResourceState.UPDATING)) {
			this.activityCache.put(stravaResponse);
		}

		// Return the activity
		return stravaResponse;
	}

	/**
	 * @see javastrava.api.v3.service.ActivityService#createManualActivityAsync(javastrava.api.v3.model.StravaActivity)
	 */
	@Override
	public CompletableFuture<StravaActivity> createManualActivityAsync(final StravaActivity activity) {
		return StravaServiceImpl.future(() -> {
			return createManualActivity(activity);
		});
	}

	/**
	 * @see javastrava.api.v3.service.ActivityService#deleteActivity(java.lang.Long)
	 */
	@Override
	public StravaActivity deleteActivity(final Long id) throws NotFoundException {
		// Token must have write access
		if (!getToken().hasWriteAccess()) {
			throw new UnauthorizedException(Messages.string("ActivityServiceImpl.deleteActivityWithoutWriteAccess")); //$NON-NLS-1$
		}

		// // Activity must exist
		// StravaActivity activity = getActivity(id);
		// if (activity == null) {
		// throw new NotFoundException(Messages.string("ActivityServiceImpl.deleteInvalidActivity")); //$NON-NLS-1$
		// }
		//
		// // To delete a private activity, token must have view_private access
		// if (activity.getResourceState() == StravaResourceState.PRIVATE) {
		// throw new UnauthorizedException(Messages.string("ActivityServiceImpl.deletePrivateActivityWithoutViewPrivate"));
		// //$NON-NLS-1$
		// }

		// Now we can do the delete
		StravaActivity activity;
		try {
			activity = this.api.deleteActivity(id);
		} catch (final NotFoundException e) {
			return null;
		}

		// If the delete worked, also remove it from the cache
		this.activityCache.remove(id);

		// And finally, return it
		return activity;
	}

	/**
	 * @see javastrava.api.v3.service.ActivityService#deleteActivityAsync(java.lang.Long)
	 */
	@Override
	public CompletableFuture<StravaActivity> deleteActivityAsync(final Long activityId) throws NotFoundException {
		return StravaServiceImpl.future(() -> {
			return deleteActivity(activityId);
		});
	}

	/**
<<<<<<< HEAD
	 * @see javastrava.api.v3.service.ActivityService#deleteComment(java.lang.Integer, java.lang.Integer)
=======
	 * @see javastrava.api.v3.service.ActivityService#deleteComment(java.lang.Long,
	 *      java.lang.Integer)
>>>>>>> 2777f6bb
	 */
	@Override
	public void deleteComment(final Long activityId, final Integer commentId) throws NotFoundException {
		// TODO This is a workaround for issue #63 (can delete comments without write access)
		// Token must have write access
		if (!(getToken().hasWriteAccess())) {
			throw new UnauthorizedException(Messages.string("ActivityServiceImpl.deleteCommentWithoutWriteAccess")); //$NON-NLS-1$
		}
		// End of workaround

		// Activity must exist
		final StravaActivity activity = getActivity(activityId);
		if (activity == null) {
			throw new NotFoundException(Messages.string("ActivityServiceImpl.deleteCommentOnInvalidActivity")); //$NON-NLS-1$
		}

		// Token must have view_private to delete a comment on a private
		// activity
		if (activity.getResourceState() == StravaResourceState.PRIVATE) {
			throw new UnauthorizedException(Messages.string("ActivityServiceImpl.deleteCommentOnPrivateActivity")); //$NON-NLS-1$
		}
		// End of workaround

		// Delete the comment
		this.api.deleteComment(activityId, commentId);

		// Remove it from the cache
		this.commentCache.remove(commentId);

	}

	/**
	 * @see javastrava.api.v3.service.ActivityService#deleteComment(javastrava.api.v3.model.StravaComment)
	 */
	@Override
	public void deleteComment(final StravaComment comment) throws NotFoundException {
		deleteComment(comment.getActivityId(), comment.getId());
	}

	/**
	 * @see javastrava.api.v3.service.ActivityService#deleteCommentAsync(java.lang.Long, java.lang.Integer)
	 */
	@Override
	public CompletableFuture<Void> deleteCommentAsync(final Long activityId, final Integer commentId) throws NotFoundException {
		return StravaServiceImpl.future(() -> {
			deleteComment(activityId, commentId);
			return null;
		});
	}

	/**
	 * @see javastrava.api.v3.service.ActivityService#deleteCommentAsync(javastrava.api.v3.model.StravaComment)
	 */
	@Override
	public CompletableFuture<Void> deleteCommentAsync(final StravaComment comment) throws NotFoundException {
		return StravaServiceImpl.future(() -> {
			deleteComment(comment);
			return null;
		});
	}

	/**
	 * Update the given activity
	 *
	 * @param id
	 *            Activity identifier
	 * @param update
	 *            Updates to be made to the activity
	 * @return Activity returned from Strava as a result of the update
	 */
	private StravaActivity doUpdateActivity(final Long id, final StravaActivityUpdate update) {
		try {
			this.activityCache.remove(id);
			final StravaActivity response = this.api.updateActivity(id, update);
			return response;
		} catch (final NotFoundException e) {
			return null;
		}
	}

	/**
	 * @see javastrava.api.v3.service.ActivityService#getActivity(java.lang.Long)
	 */
	@Override
	public StravaActivity getActivity(final Long id) {
		return getActivity(id, Boolean.FALSE);
	}

	/**
<<<<<<< HEAD
	 * @see javastrava.api.v3.service.ActivityService#getActivity(java.lang.Integer, java.lang.Boolean)
=======
	 * @see javastrava.api.v3.service.ActivityService#getActivity(java.lang.Long,
	 *      java.lang.Boolean)
>>>>>>> 2777f6bb
	 */
	@Override
	public StravaActivity getActivity(final Long activityId, final Boolean includeAllEfforts) {
		// Attempt to get the activity from cache
		StravaActivity stravaResponse = this.activityCache.get(activityId);
		if ((stravaResponse != null) && (stravaResponse.getResourceState() != StravaResourceState.META)) {
			return stravaResponse;
		}

		// If it wasn't in cache, then get it from the API
		try {
			stravaResponse = this.api.getActivity(activityId, includeAllEfforts);
		} catch (final NotFoundException e) {
			// Activity doesn't exist - return null
			return null;
		} catch (final UnauthorizedException e) {
			stravaResponse = PrivacyUtils.privateActivity(activityId);
		}

		// Put the activity in cache unless it's UPDATING
		if (stravaResponse.getResourceState() != StravaResourceState.UPDATING) {
			this.activityCache.put(stravaResponse);
		}

		// And return it
		return stravaResponse;
	}

	/**
	 * @see javastrava.api.v3.service.ActivityService#getActivityAsync(java.lang.Long)
	 */
	@Override
	public CompletableFuture<StravaActivity> getActivityAsync(final Long activityId) {
		return StravaServiceImpl.future(() -> {
			return getActivity(activityId);
		});
	}

	/**
	 * @see javastrava.api.v3.service.ActivityService#getActivityAsync(java.lang.Long, java.lang.Boolean)
	 */
	@Override
	public CompletableFuture<StravaActivity> getActivityAsync(final Long activityId, final Boolean includeAllEfforts) {
		return StravaServiceImpl.future(() -> {
			return getActivity(activityId, includeAllEfforts);
		});
	}

	/**
	 * @see javastrava.api.v3.service.ActivityService#giveKudos(java.lang.Long)
	 */
	@Override
	public void giveKudos(final Long activityId) throws NotFoundException {
		// Must have write access to give kudos
		if (!(getToken().hasWriteAccess())) {
			throw new UnauthorizedException(Messages.string("ActivityServiceImpl.kudosWithoutWriteAccess")); //$NON-NLS-1$
		}

		// Activity must exist
		final StravaActivity activity = getActivity(activityId);
		if (activity == null) {
			throw new NotFoundException(Messages.string("ActivityServiceImpl.kudosInvalidActivity")); //$NON-NLS-1$
		}

		// Must have view_private to give kudos to a private activity
		if (!getToken().hasViewPrivate() && (activity.getResourceState() == StravaResourceState.PRIVATE)) {
			throw new UnauthorizedException(Messages.string("ActivityServiceImpl.kudosPrivateActivityWithoutViewPrivate")); //$NON-NLS-1$
		}

		this.api.giveKudos(activityId);

	}

	/**
	 * @see javastrava.api.v3.service.ActivityService#giveKudosAsync(java.lang.Long)
	 */
	@Override
	public CompletableFuture<Void> giveKudosAsync(final Long activityId) throws NotFoundException {
		return StravaServiceImpl.future(() -> {
			giveKudos(activityId);
			return null;
		});
	}

	/**
	 * @see javastrava.api.v3.service.ActivityService#listActivityComments(java.lang.Long)
	 */
	@Override
	public List<StravaComment> listActivityComments(final Long id) {
		return listActivityComments(id, Boolean.FALSE);
	}

	/**
<<<<<<< HEAD
	 * @see javastrava.api.v3.service.ActivityService#listActivityComments(java.lang.Integer, java.lang.Boolean)
=======
	 * @see javastrava.api.v3.service.ActivityService#listActivityComments(java.lang.Long,
	 *      java.lang.Boolean)
>>>>>>> 2777f6bb
	 */
	@Override
	public List<StravaComment> listActivityComments(final Long id, final Boolean markdown) {
		return listActivityComments(id, markdown, null);
	}

	/**
<<<<<<< HEAD
	 * @see javastrava.api.v3.service.ActivityService#listActivityComments(Integer, Boolean, Paging)
	 */
	@Override
	public List<StravaComment> listActivityComments(final Integer id, final Boolean markdown, final Paging pagingInstruction) {
=======
	 * @see javastrava.api.v3.service.ActivityService#listActivityComments(Long,
	 *      Boolean, Paging)
	 */
	@Override
	public List<StravaComment> listActivityComments(final Long id, final Boolean markdown,
			final Paging pagingInstruction) {
>>>>>>> 2777f6bb
		// If the activity doesn't exist, then neither do the comments
		final StravaActivity activity = getActivity(id);
		if (activity == null) { // doesn't exist
			return null;
		}

		// If the activity is private and not accessible, don't return the
		// comments
		if (activity.getResourceState() == StravaResourceState.PRIVATE) { // is
			// private
			return new ArrayList<StravaComment>();
		}

		// Get the comments from Strava
		final List<StravaComment> comments = PagingHandler.handlePaging(pagingInstruction, thisPage -> Arrays.asList(
				ActivityServiceImpl.this.api.listActivityComments(id, markdown, thisPage.getPage(), thisPage.getPageSize())));

		// And put them in the cache
		this.commentCache.putAll(comments);

		// Finally, return the list
		return comments;
	}

	/**
<<<<<<< HEAD
	 * @see javastrava.api.v3.service.ActivityService#listActivityComments(java.lang.Integer, javastrava.util.Paging)
=======
	 * @see javastrava.api.v3.service.ActivityService#listActivityComments(java.lang.Long,
	 *      javastrava.util.Paging)
>>>>>>> 2777f6bb
	 */
	@Override
	public List<StravaComment> listActivityComments(final Long id, final Paging pagingInstruction) {
		return listActivityComments(id, Boolean.FALSE, pagingInstruction);
	}

	/**
	 * @see javastrava.api.v3.service.ActivityService#listActivityCommentsAsync(java.lang.Long)
	 */
	@Override
	public CompletableFuture<List<StravaComment>> listActivityCommentsAsync(final Long activityId) {
		return StravaServiceImpl.future(() -> {
			return listActivityComments(activityId);
		});
	}

	/**
	 * @see javastrava.api.v3.service.ActivityService#listActivityCommentsAsync(java.lang.Long, java.lang.Boolean)
	 */
	@Override
	public CompletableFuture<List<StravaComment>> listActivityCommentsAsync(final Long activityId, final Boolean markdown) {
		return StravaServiceImpl.future(() -> {
			return listActivityComments(activityId, markdown);
		});
	}

	/**
<<<<<<< HEAD
	 * @see javastrava.api.v3.service.ActivityService#listActivityCommentsAsync(java.lang.Integer, java.lang.Boolean,
	 *      javastrava.util.Paging)
	 */
	@Override
	public CompletableFuture<List<StravaComment>> listActivityCommentsAsync(final Integer activityId, final Boolean markdown,
			final Paging pagingInstruction) {
=======
	 * @see javastrava.api.v3.service.ActivityService#listActivityCommentsAsync(java.lang.Long, java.lang.Boolean, javastrava.util.Paging)
	 */
	@Override
	public CompletableFuture<List<StravaComment>> listActivityCommentsAsync(final Long activityId, final Boolean markdown, final Paging pagingInstruction) {
>>>>>>> 2777f6bb
		return StravaServiceImpl.future(() -> {
			return listActivityComments(activityId, markdown, pagingInstruction);
		});
	}

	/**
	 * @see javastrava.api.v3.service.ActivityService#listActivityCommentsAsync(java.lang.Long, javastrava.util.Paging)
	 */
	@Override
<<<<<<< HEAD
	public CompletableFuture<List<StravaComment>> listActivityCommentsAsync(final Integer activityId,
			final Paging pagingInstruction) {
=======
	public CompletableFuture<List<StravaComment>> listActivityCommentsAsync(final Long activityId, final Paging pagingInstruction) {
>>>>>>> 2777f6bb
		return StravaServiceImpl.future(() -> {
			return listActivityComments(activityId, pagingInstruction);
		});
	}

	/**
	 * @see javastrava.api.v3.service.ActivityService#listActivityKudoers(java.lang.Long)
	 */
	@Override
	public List<StravaAthlete> listActivityKudoers(final Long id) {
		return listActivityKudoers(id, null);
	}

	/**
<<<<<<< HEAD
	 * @see javastrava.api.v3.service.ActivityService#listActivityKudoers(Integer, Paging)
=======
	 * @see javastrava.api.v3.service.ActivityService#listActivityKudoers(Long,
	 *      Paging)
>>>>>>> 2777f6bb
	 */
	@Override
	public List<StravaAthlete> listActivityKudoers(final Long id, final Paging pagingInstruction) {
		// If the activity doesn't exist, then neither do the kudoers
		final StravaActivity activity = getActivity(id);
		if (activity == null) {
			return null;
		}

		// If the activity is private and inaccessible, return an empty list
		if (activity.getResourceState() == StravaResourceState.PRIVATE) {
			return new ArrayList<StravaAthlete>();
		}

		return PagingHandler.handlePaging(pagingInstruction, thisPage -> Arrays
				.asList(ActivityServiceImpl.this.api.listActivityKudoers(id, thisPage.getPage(), thisPage.getPageSize())));

	}

	/**
	 * @see javastrava.api.v3.service.ActivityService#listActivityKudoersAsync(java.lang.Long)
	 */
	@Override
	public CompletableFuture<List<StravaAthlete>> listActivityKudoersAsync(final Long activityId) {
		return StravaServiceImpl.future(() -> {
			return listActivityKudoers(activityId);
		});
	}

	/**
	 * @see javastrava.api.v3.service.ActivityService#listActivityKudoersAsync(java.lang.Long, javastrava.util.Paging)
	 */
	@Override
<<<<<<< HEAD
	public CompletableFuture<List<StravaAthlete>> listActivityKudoersAsync(final Integer activityId,
			final Paging pagingInstruction) {
=======
	public CompletableFuture<List<StravaAthlete>> listActivityKudoersAsync(final Long activityId, final Paging pagingInstruction) {
>>>>>>> 2777f6bb
		return StravaServiceImpl.future(() -> {
			return listActivityKudoers(activityId, pagingInstruction);
		});
	}

	/**
	 * @see javastrava.api.v3.service.ActivityService#listActivityLaps(java.lang.Long)
	 */
	@Override
	public List<StravaLap> listActivityLaps(final Long id) {
		// If the activity doesn't exist, return null
		final StravaActivity activity = getActivity(id);
		if (activity == null) {
			return null;
		}

		// If the activity is private and inaccessible, return an empty list
		if (activity.getResourceState() == StravaResourceState.PRIVATE) {
			return new ArrayList<StravaLap>();
		}

		// Try to get the laps from cache
		final List<StravaLap> cachedLaps = this.lapCache.list();
		List<StravaLap> laps = new ArrayList<StravaLap>();
		for (final StravaLap lap : cachedLaps) {
			if (lap.getActivity().getId().equals(id)) {
				laps.add(lap);
			}
		}
		if (!laps.isEmpty()) {
			return laps;
		}

		// Get the laps from Strava
		try {
			laps = Arrays.asList(this.api.listActivityLaps(id));
		} catch (final NotFoundException e) {
			return null;
		}

		// Put them all in the cache
		this.lapCache.putAll(laps);

		// Finally, return the laps
		return laps;

	}

	/**
	 * @see javastrava.api.v3.service.ActivityService#listActivityLapsAsync(java.lang.Long)
	 */
	@Override
	public CompletableFuture<List<StravaLap>> listActivityLapsAsync(final Long activityId) {
		return StravaServiceImpl.future(() -> {
			return listActivityLaps(activityId);
		});
	}

	/**
	 * @see javastrava.api.v3.service.ActivityService#listActivityPhotos(java.lang.Long)
	 */
	@Override
	public List<StravaPhoto> listActivityPhotos(final Long id) {
		// If the activity doesn't exist, return null
		final StravaActivity activity = getActivity(id);
		if (activity == null) {
			return null;
		}

		// If the activity is private and inaccessible, return an empty list
		if (activity.getResourceState() == StravaResourceState.PRIVATE) {
			return new ArrayList<StravaPhoto>();
		}

		// Try to get the photos from cache
		final List<StravaPhoto> cachedPhotos = this.photoCache.list();
		List<StravaPhoto> photos = new ArrayList<StravaPhoto>();
		for (final StravaPhoto photo : cachedPhotos) {
			if (photo.getActivityId().equals(id)) {
				photos.add(photo);
			}
		}

		// Attempt to get the photos from Strava
		try {
			final StravaPhoto[] photoArray = this.api.listActivityPhotos(id);

			photos = Arrays.asList(photoArray);

		} catch (final NotFoundException e) {
			return null;
		}

		// Put all the photos in cache
		this.photoCache.putAll(photos);

		// Return the photos
		return photos;
	}

	/**
	 * @see javastrava.api.v3.service.ActivityService#listActivityPhotosAsync(java.lang.Long)
	 */
	@Override
	public CompletableFuture<List<StravaPhoto>> listActivityPhotosAsync(final Long activityId) {
		return StravaServiceImpl.future(() -> {
			return listActivityPhotos(activityId);
		});
	}

	/**
	 * @see javastrava.api.v3.service.ActivityService#listActivityZones(java.lang.Long)
	 */
	@Override
	public List<StravaActivityZone> listActivityZones(final Long id) {
		// If the activity doesn't exist, return null
		final StravaActivity activity = getActivity(id);
		if (activity == null) {
			return null;
		}

		// If the activity is private and inaccesible, return an empty list
		if (activity.getResourceState() == StravaResourceState.PRIVATE) {
			return new ArrayList<StravaActivityZone>();
		}

		try {
			return Arrays.asList(this.api.listActivityZones(id));
		} catch (final NotFoundException e) {
			return null;
		}
	}

	/**
	 * @see javastrava.api.v3.service.ActivityService#listActivityZonesAsync(java.lang.Long)
	 */
	@Override
	public CompletableFuture<List<StravaActivityZone>> listActivityZonesAsync(final Long activityId) {
		return StravaServiceImpl.future(() -> {
			return listActivityZones(activityId);
		});
	}

	/**
	 * @see javastrava.api.v3.service.ActivityService#listAllActivityComments(java.lang.Long)
	 */
	@Override
	public List<StravaComment> listAllActivityComments(final Long activityId) {
		return PagingHandler.handleListAll(thisPage -> listActivityComments(activityId, thisPage));
	}

	/**
	 * @see javastrava.api.v3.service.ActivityService#listAllActivityCommentsAsync(java.lang.Long)
	 */
	@Override
	public CompletableFuture<List<StravaComment>> listAllActivityCommentsAsync(final Long activityId) {
		return StravaServiceImpl.future(() -> {
			return listAllActivityComments(activityId);
		});
	}

	/**
	 * @see javastrava.api.v3.service.ActivityService#listAllActivityKudoers(java.lang.Long)
	 */
	@Override
	public List<StravaAthlete> listAllActivityKudoers(final Long activityId) {
		return PagingHandler.handleListAll(thisPage -> listActivityKudoers(activityId, thisPage));
	}

	/**
	 * @see javastrava.api.v3.service.ActivityService#listAllActivityKudoersAsync(java.lang.Long)
	 */
	@Override
	public CompletableFuture<List<StravaAthlete>> listAllActivityKudoersAsync(final Long activityId) {
		return StravaServiceImpl.future(() -> {
			return listAllActivityKudoers(activityId);
		});
	}

	/**
	 * @see javastrava.api.v3.service.ActivityService#listAllAuthenticatedAthleteActivities()
	 */
	@Override
	public List<StravaActivity> listAllAuthenticatedAthleteActivities() {
		return PagingHandler.handleListAll(thisPage -> listAuthenticatedAthleteActivities(thisPage));

	}

	/**
	 * @see javastrava.api.v3.service.ActivityService#listAllAuthenticatedAthleteActivities(LocalDateTime, LocalDateTime)
	 */
	@Override
	public List<StravaActivity> listAllAuthenticatedAthleteActivities(final LocalDateTime before, final LocalDateTime after) {
		final List<StravaActivity> activities = PagingHandler
				.handleListAll(thisPage -> listAuthenticatedAthleteActivities(before, after, thisPage));

		return activities;
	}

	/**
	 * @see javastrava.api.v3.service.ActivityService#listAllAuthenticatedAthleteActivitiesAsync()
	 */
	@Override
	public CompletableFuture<List<StravaActivity>> listAllAuthenticatedAthleteActivitiesAsync() {
		return StravaServiceImpl.future(() -> {
			return listAllAuthenticatedAthleteActivities();
		});
	}

	/**
	 * @see javastrava.api.v3.service.ActivityService#listAllAuthenticatedAthleteActivitiesAsync(java.time.LocalDateTime,
	 *      java.time.LocalDateTime)
	 */
	@Override
	public CompletableFuture<List<StravaActivity>> listAllAuthenticatedAthleteActivitiesAsync(final LocalDateTime before,
			final LocalDateTime after) {
		return StravaServiceImpl.future(() -> {
			return listAllAuthenticatedAthleteActivities(before, after);
		});
	}

	/**
	 * @see javastrava.api.v3.service.ActivityService#listAllFriendsActivities()
	 */
	@Override
	public List<StravaActivity> listAllFriendsActivities() {
		return PagingHandler.handleListAll(thisPage -> listFriendsActivities(thisPage));
	}

	/**
	 * @see javastrava.api.v3.service.ActivityService#listAllFriendsActivitiesAsync()
	 */
	@Override
	public CompletableFuture<List<StravaActivity>> listAllFriendsActivitiesAsync() {
		return StravaServiceImpl.future(() -> {
			return listAllFriendsActivities();
		});
	}

	/**
	 * @see javastrava.api.v3.service.ActivityService#listAllRelatedActivities(java.lang.Long)
	 */
	@Override
	public List<StravaActivity> listAllRelatedActivities(final Long activityId) {
		return PagingHandler.handleListAll(thisPage -> listRelatedActivities(activityId, thisPage));
	}

	/**
	 * @see javastrava.api.v3.service.ActivityService#listAllRelatedActivitiesAsync(java.lang.Long)
	 */
	@Override
	public CompletableFuture<List<StravaActivity>> listAllRelatedActivitiesAsync(final Long activityId) {
		return StravaServiceImpl.future(() -> {
			return listAllRelatedActivities(activityId);
		});
	}

	/**
	 * @see javastrava.api.v3.service.ActivityService#listAuthenticatedAthleteActivities()
	 */
	@Override
	public List<StravaActivity> listAuthenticatedAthleteActivities() {
		return listAuthenticatedAthleteActivities(null, null, null);
	}

	/**
	 * @see javastrava.api.v3.service.ActivityService#listAuthenticatedAthleteActivities(LocalDateTime, LocalDateTime)
	 */
	@Override
	public List<StravaActivity> listAuthenticatedAthleteActivities(final LocalDateTime before, final LocalDateTime after) {
		return listAuthenticatedAthleteActivities(before, after, null);
	}

	/**
	 * @see javastrava.api.v3.service.ActivityService#listAuthenticatedAthleteActivities(LocalDateTime, LocalDateTime, Paging)
	 */
	@Override
	public List<StravaActivity> listAuthenticatedAthleteActivities(final LocalDateTime before, final LocalDateTime after,
			final Paging pagingInstruction) {
		final Integer secondsBefore = StravaDateUtils.secondsSinceUnixEpoch(before);
		final Integer secondsAfter = StravaDateUtils.secondsSinceUnixEpoch(after);

		// Get the activities from Strava
		List<StravaActivity> activities = PagingHandler.handlePaging(pagingInstruction, thisPage -> Arrays.asList(this.api
				.listAuthenticatedAthleteActivities(secondsBefore, secondsAfter, thisPage.getPage(), thisPage.getPageSize())));

		// Handle Strava's slight weirdnesses with privacy
		activities = PrivacyUtils.handlePrivateActivities(activities, this.getToken());

		// Put the activities in the cache
		this.activityCache.putAll(activities);

		// Return them
		return activities;
	}

	/**
	 * @see javastrava.api.v3.service.ActivityService#listAuthenticatedAthleteActivities(javastrava.util.Paging)
	 */
	@Override
	public List<StravaActivity> listAuthenticatedAthleteActivities(final Paging pagingInstruction) {
		return listAuthenticatedAthleteActivities(null, null, pagingInstruction);
	}

	/**
	 * @see javastrava.api.v3.service.ActivityService#listAuthenticatedAthleteActivitiesAsync()
	 */
	@Override
	public CompletableFuture<List<StravaActivity>> listAuthenticatedAthleteActivitiesAsync() {
		return StravaServiceImpl.future(() -> {
			return listAuthenticatedAthleteActivities();
		});
	}

	/**
	 * @see javastrava.api.v3.service.ActivityService#listAuthenticatedAthleteActivitiesAsync(java.time.LocalDateTime,
	 *      java.time.LocalDateTime)
	 */
	@Override
	public CompletableFuture<List<StravaActivity>> listAuthenticatedAthleteActivitiesAsync(final LocalDateTime before,
			final LocalDateTime after) {
		return StravaServiceImpl.future(() -> {
			return listAuthenticatedAthleteActivities(before, after);
		});
	}

	/**
	 * @see javastrava.api.v3.service.ActivityService#listAuthenticatedAthleteActivitiesAsync(java.time.LocalDateTime,
	 *      java.time.LocalDateTime, javastrava.util.Paging)
	 */
	@Override
	public CompletableFuture<List<StravaActivity>> listAuthenticatedAthleteActivitiesAsync(final LocalDateTime before,
			final LocalDateTime after, final Paging pagingInstruction) {
		return StravaServiceImpl.future(() -> {
			return listAuthenticatedAthleteActivities(before, after, pagingInstruction);
		});
	}

	/**
	 * @see javastrava.api.v3.service.ActivityService#listAuthenticatedAthleteActivitiesAsync(javastrava.util.Paging)
	 */
	@Override
	public CompletableFuture<List<StravaActivity>> listAuthenticatedAthleteActivitiesAsync(final Paging pagingInstruction) {
		return StravaServiceImpl.future(() -> {
			return listAuthenticatedAthleteActivities(pagingInstruction);
		});
	}

	/**
	 * @see javastrava.api.v3.service.ActivityService#listFriendsActivities()
	 */
	@Override
	public List<StravaActivity> listFriendsActivities() {
		return listFriendsActivities(null);
	}

	/**
	 * @see javastrava.api.v3.service.ActivityService#listFriendsActivities(Paging)
	 */
	@Override
	public List<StravaActivity> listFriendsActivities(final Paging pagingInstruction) {
		// Attempt to get the activities from Strava
		List<StravaActivity> activities = PagingHandler.handlePaging(pagingInstruction,
				thisPage -> Arrays.asList(this.api.listFriendsActivities(thisPage.getPage(), thisPage.getPageSize())));

		// Handle any privacy errors
		activities = PrivacyUtils.handlePrivateActivities(activities, this.getToken());

		// Put the activities in the cache
		this.activityCache.putAll(activities);

		// Return the activities
		return activities;
	}

	/**
	 * @see javastrava.api.v3.service.ActivityService#listFriendsActivitiesAsync()
	 */
	@Override
	public CompletableFuture<List<StravaActivity>> listFriendsActivitiesAsync() {
		return StravaServiceImpl.future(() -> {
			return listFriendsActivities();
		});
	}

	/**
	 * @see javastrava.api.v3.service.ActivityService#listFriendsActivitiesAsync(javastrava.util.Paging)
	 */
	@Override
	public CompletableFuture<List<StravaActivity>> listFriendsActivitiesAsync(final Paging pagingInstruction) {
		return StravaServiceImpl.future(() -> {
			return listFriendsActivities(pagingInstruction);
		});
	}

	/**
	 * @see javastrava.api.v3.service.ActivityService#listRelatedActivities(java.lang.Long)
	 */
	@Override
	public List<StravaActivity> listRelatedActivities(final Long id) {
		return listRelatedActivities(id, null);
	}

	/**
<<<<<<< HEAD
	 * @see javastrava.api.v3.service.ActivityService#listRelatedActivities(java.lang.Integer, javastrava.util.Paging)
=======
	 * @see javastrava.api.v3.service.ActivityService#listRelatedActivities(java.lang.Long,
	 *      javastrava.util.Paging)
>>>>>>> 2777f6bb
	 */
	@Override
	public List<StravaActivity> listRelatedActivities(final Long id, final Paging pagingInstruction) {
		// Attempt to get the activities from Strava
		List<StravaActivity> activities = PagingHandler.handlePaging(pagingInstruction, thisPage -> Arrays
				.asList(ActivityServiceImpl.this.api.listRelatedActivities(id, thisPage.getPage(), thisPage.getPageSize())));

		// Handle any privacy errors
		activities = PrivacyUtils.handlePrivateActivities(activities, this.getToken());

		// Put all the activities in cache
		this.activityCache.putAll(activities);

		// Return the activities
		return activities;
	}

	/**
	 * @see javastrava.api.v3.service.ActivityService#listRelatedActivitiesAsync(java.lang.Long)
	 */
	@Override
	public CompletableFuture<List<StravaActivity>> listRelatedActivitiesAsync(final Long id) {
		return StravaServiceImpl.future(() -> {
			return listRelatedActivities(id);
		});
	}

	/**
	 * @see javastrava.api.v3.service.ActivityService#listRelatedActivitiesAsync(java.lang.Long, javastrava.util.Paging)
	 */
	@Override
	public CompletableFuture<List<StravaActivity>> listRelatedActivitiesAsync(final Long id, final Paging pagingInstruction) {
		return StravaServiceImpl.future(() -> {
			return listRelatedActivities(id, pagingInstruction);
		});
	}

	/**
	 * @see javastrava.api.v3.service.ActivityService#updateActivity(Long,javastrava.api.v3.model.StravaActivityUpdate)
	 */
	@Override
<<<<<<< HEAD
	public StravaActivity updateActivity(final Integer activityId, final StravaActivityUpdate activity) throws NotFoundException {
=======
	public StravaActivity updateActivity(final Long activityId, final StravaActivityUpdate activity)
			throws NotFoundException {
>>>>>>> 2777f6bb
		final StravaActivityUpdate update = activity;
		if (activity == null) {
			return getActivity(activityId);
		}
		StravaActivity response = null;

		// Activity must exist to be updated
		final StravaActivity stravaActivity = getActivity(activityId);
		if (stravaActivity == null) {
			throw new NotFoundException(Messages.string("ActivityServiceImpl.updateInvalidActivity")); //$NON-NLS-1$
		}

		// Activity must not be private and inaccessible
		if (stravaActivity.getResourceState() == StravaResourceState.PRIVATE) {
			throw new UnauthorizedException(Messages.string("ActivityServiceImpl.updatePrivateActivity")); //$NON-NLS-1$
		}

		// TODO Workaround for issue javastrava-api #36
		// (https://github.com/danshannon/javastravav3api/issues/36)
		if (update.getCommute() != null) {
			final StravaActivityUpdate commuteUpdate = new StravaActivityUpdate();
			commuteUpdate.setCommute(update.getCommute());
			response = doUpdateActivity(activityId, commuteUpdate);
			if (response.getCommute() != update.getCommute()) {
				throw new StravaUnknownAPIException(Messages.string("ActivityServiceImpl.failedToUpdateCommuteFlag") + activityId, //$NON-NLS-1$
						null, null);
			}

			update.setCommute(null);
		}

		// End of workaround

		// Perform the update on Strava
		response = doUpdateActivity(activityId, update);

		// Put it back in the cache, unless it's UPDATING
		if (response.getResourceState() != StravaResourceState.UPDATING) {
			this.activityCache.put(response);
		}

		// Return the updated activity
		return response;

	}

	/**
<<<<<<< HEAD
	 * @see javastrava.api.v3.service.ActivityService#updateActivityAsync(java.lang.Integer,
	 *      javastrava.api.v3.model.StravaActivityUpdate)
	 */
	@Override
	public CompletableFuture<StravaActivity> updateActivityAsync(final Integer activityId, final StravaActivityUpdate activity)
			throws NotFoundException {
=======
	 * @see javastrava.api.v3.service.ActivityService#updateActivityAsync(java.lang.Long, javastrava.api.v3.model.StravaActivityUpdate)
	 */
	@Override
	public CompletableFuture<StravaActivity> updateActivityAsync(final Long activityId, final StravaActivityUpdate activity) throws NotFoundException {
>>>>>>> 2777f6bb
		return StravaServiceImpl.future(() -> {
			return updateActivity(activityId, activity);
		});
	}

}<|MERGE_RESOLUTION|>--- conflicted
+++ resolved
@@ -107,25 +107,13 @@
 	}
 
 	/**
-<<<<<<< HEAD
-	 * @see javastrava.api.v3.service.ActivityService#createComment(java.lang.Integer, java.lang.String)
-	 */
-	@Override
-	public StravaComment createComment(final Integer activityId, final String text) throws NotFoundException, BadRequestException {
+	 * @see javastrava.api.v3.service.ActivityService#createComment(java.lang.Long, java.lang.String)
+	 */
+	@Override
+	public StravaComment createComment(final Long activityId, final String text) throws NotFoundException, BadRequestException {
 		// if ((text == null) || text.equals("")) { //$NON-NLS-1$
 		// throw new IllegalArgumentException(Messages.string("ActivityServiceImpl.commentCannotBeEmpty")); //$NON-NLS-1$
 		// }
-=======
-	 * @see javastrava.api.v3.service.ActivityService#createComment(java.lang.Long,
-	 *      java.lang.String)
-	 */
-	@Override
-	public StravaComment createComment(final Long activityId, final String text) throws NotFoundException,
-	BadRequestException {
-		//		if ((text == null) || text.equals("")) { //$NON-NLS-1$
-		//			throw new IllegalArgumentException(Messages.string("ActivityServiceImpl.commentCannotBeEmpty")); //$NON-NLS-1$
-		//		}
->>>>>>> 2777f6bb
 
 		// TODO This is a workaround for issue #30 - API allows comments to be posted without write access
 		// Token must have write access
@@ -159,12 +147,8 @@
 	 * @see javastrava.api.v3.service.ActivityService#createCommentAsync(java.lang.Long, java.lang.String)
 	 */
 	@Override
-<<<<<<< HEAD
-	public CompletableFuture<StravaComment> createCommentAsync(final Integer activityId, final String text)
+	public CompletableFuture<StravaComment> createCommentAsync(final Long activityId, final String text)
 			throws NotFoundException, BadRequestException {
-=======
-	public CompletableFuture<StravaComment> createCommentAsync(final Long activityId, final String text) throws NotFoundException, BadRequestException {
->>>>>>> 2777f6bb
 		return StravaServiceImpl.future(() -> {
 			return createComment(activityId, text);
 		});
@@ -268,12 +252,11 @@
 	}
 
 	/**
-<<<<<<< HEAD
-	 * @see javastrava.api.v3.service.ActivityService#deleteComment(java.lang.Integer, java.lang.Integer)
-=======
-	 * @see javastrava.api.v3.service.ActivityService#deleteComment(java.lang.Long,
-	 *      java.lang.Integer)
->>>>>>> 2777f6bb
+	 * <<<<<<< HEAD
+	 * 
+	 * @see javastrava.api.v3.service.ActivityService#deleteComment(java.lang.Integer, java.lang.Integer) =======
+	 * @see javastrava.api.v3.service.ActivityService#deleteComment(java.lang.Long, java.lang.Integer) >>>>>>>
+	 *      refs/remotes/origin/master
 	 */
 	@Override
 	public void deleteComment(final Long activityId, final Integer commentId) throws NotFoundException {
@@ -363,12 +346,11 @@
 	}
 
 	/**
-<<<<<<< HEAD
-	 * @see javastrava.api.v3.service.ActivityService#getActivity(java.lang.Integer, java.lang.Boolean)
-=======
-	 * @see javastrava.api.v3.service.ActivityService#getActivity(java.lang.Long,
-	 *      java.lang.Boolean)
->>>>>>> 2777f6bb
+	 * <<<<<<< HEAD
+	 * 
+	 * @see javastrava.api.v3.service.ActivityService#getActivity(java.lang.Integer, java.lang.Boolean) =======
+	 * @see javastrava.api.v3.service.ActivityService#getActivity(java.lang.Long, java.lang.Boolean) >>>>>>>
+	 *      refs/remotes/origin/master
 	 */
 	@Override
 	public StravaActivity getActivity(final Long activityId, final Boolean includeAllEfforts) {
@@ -462,12 +444,11 @@
 	}
 
 	/**
-<<<<<<< HEAD
-	 * @see javastrava.api.v3.service.ActivityService#listActivityComments(java.lang.Integer, java.lang.Boolean)
-=======
-	 * @see javastrava.api.v3.service.ActivityService#listActivityComments(java.lang.Long,
-	 *      java.lang.Boolean)
->>>>>>> 2777f6bb
+	 * <<<<<<< HEAD
+	 * 
+	 * @see javastrava.api.v3.service.ActivityService#listActivityComments(java.lang.Integer, java.lang.Boolean) =======
+	 * @see javastrava.api.v3.service.ActivityService#listActivityComments(java.lang.Long, java.lang.Boolean) >>>>>>>
+	 *      refs/remotes/origin/master
 	 */
 	@Override
 	public List<StravaComment> listActivityComments(final Long id, final Boolean markdown) {
@@ -475,19 +456,10 @@
 	}
 
 	/**
-<<<<<<< HEAD
-	 * @see javastrava.api.v3.service.ActivityService#listActivityComments(Integer, Boolean, Paging)
-	 */
-	@Override
-	public List<StravaComment> listActivityComments(final Integer id, final Boolean markdown, final Paging pagingInstruction) {
-=======
-	 * @see javastrava.api.v3.service.ActivityService#listActivityComments(Long,
-	 *      Boolean, Paging)
-	 */
-	@Override
-	public List<StravaComment> listActivityComments(final Long id, final Boolean markdown,
-			final Paging pagingInstruction) {
->>>>>>> 2777f6bb
+	 * @see javastrava.api.v3.service.ActivityService#listActivityComments(Long, Boolean, Paging)
+	 */
+	@Override
+	public List<StravaComment> listActivityComments(final Long id, final Boolean markdown, final Paging pagingInstruction) {
 		// If the activity doesn't exist, then neither do the comments
 		final StravaActivity activity = getActivity(id);
 		if (activity == null) { // doesn't exist
@@ -513,12 +485,7 @@
 	}
 
 	/**
-<<<<<<< HEAD
-	 * @see javastrava.api.v3.service.ActivityService#listActivityComments(java.lang.Integer, javastrava.util.Paging)
-=======
-	 * @see javastrava.api.v3.service.ActivityService#listActivityComments(java.lang.Long,
-	 *      javastrava.util.Paging)
->>>>>>> 2777f6bb
+	 * @see javastrava.api.v3.service.ActivityService#listActivityComments(java.lang.Long, javastrava.util.Paging)
 	 */
 	@Override
 	public List<StravaComment> listActivityComments(final Long id, final Paging pagingInstruction) {
@@ -546,19 +513,12 @@
 	}
 
 	/**
-<<<<<<< HEAD
-	 * @see javastrava.api.v3.service.ActivityService#listActivityCommentsAsync(java.lang.Integer, java.lang.Boolean,
+	 * @see javastrava.api.v3.service.ActivityService#listActivityCommentsAsync(java.lang.Long, java.lang.Boolean,
 	 *      javastrava.util.Paging)
 	 */
 	@Override
-	public CompletableFuture<List<StravaComment>> listActivityCommentsAsync(final Integer activityId, final Boolean markdown,
+	public CompletableFuture<List<StravaComment>> listActivityCommentsAsync(final Long activityId, final Boolean markdown,
 			final Paging pagingInstruction) {
-=======
-	 * @see javastrava.api.v3.service.ActivityService#listActivityCommentsAsync(java.lang.Long, java.lang.Boolean, javastrava.util.Paging)
-	 */
-	@Override
-	public CompletableFuture<List<StravaComment>> listActivityCommentsAsync(final Long activityId, final Boolean markdown, final Paging pagingInstruction) {
->>>>>>> 2777f6bb
 		return StravaServiceImpl.future(() -> {
 			return listActivityComments(activityId, markdown, pagingInstruction);
 		});
@@ -568,12 +528,7 @@
 	 * @see javastrava.api.v3.service.ActivityService#listActivityCommentsAsync(java.lang.Long, javastrava.util.Paging)
 	 */
 	@Override
-<<<<<<< HEAD
-	public CompletableFuture<List<StravaComment>> listActivityCommentsAsync(final Integer activityId,
-			final Paging pagingInstruction) {
-=======
 	public CompletableFuture<List<StravaComment>> listActivityCommentsAsync(final Long activityId, final Paging pagingInstruction) {
->>>>>>> 2777f6bb
 		return StravaServiceImpl.future(() -> {
 			return listActivityComments(activityId, pagingInstruction);
 		});
@@ -588,12 +543,7 @@
 	}
 
 	/**
-<<<<<<< HEAD
-	 * @see javastrava.api.v3.service.ActivityService#listActivityKudoers(Integer, Paging)
-=======
-	 * @see javastrava.api.v3.service.ActivityService#listActivityKudoers(Long,
-	 *      Paging)
->>>>>>> 2777f6bb
+	 * @see javastrava.api.v3.service.ActivityService#listActivityKudoers(Long, Paging)
 	 */
 	@Override
 	public List<StravaAthlete> listActivityKudoers(final Long id, final Paging pagingInstruction) {
@@ -627,12 +577,7 @@
 	 * @see javastrava.api.v3.service.ActivityService#listActivityKudoersAsync(java.lang.Long, javastrava.util.Paging)
 	 */
 	@Override
-<<<<<<< HEAD
-	public CompletableFuture<List<StravaAthlete>> listActivityKudoersAsync(final Integer activityId,
-			final Paging pagingInstruction) {
-=======
 	public CompletableFuture<List<StravaAthlete>> listActivityKudoersAsync(final Long activityId, final Paging pagingInstruction) {
->>>>>>> 2777f6bb
 		return StravaServiceImpl.future(() -> {
 			return listActivityKudoers(activityId, pagingInstruction);
 		});
@@ -1037,12 +982,11 @@
 	}
 
 	/**
-<<<<<<< HEAD
-	 * @see javastrava.api.v3.service.ActivityService#listRelatedActivities(java.lang.Integer, javastrava.util.Paging)
-=======
-	 * @see javastrava.api.v3.service.ActivityService#listRelatedActivities(java.lang.Long,
-	 *      javastrava.util.Paging)
->>>>>>> 2777f6bb
+	 * <<<<<<< HEAD
+	 * 
+	 * @see javastrava.api.v3.service.ActivityService#listRelatedActivities(java.lang.Integer, javastrava.util.Paging) =======
+	 * @see javastrava.api.v3.service.ActivityService#listRelatedActivities(java.lang.Long, javastrava.util.Paging) >>>>>>>
+	 *      refs/remotes/origin/master
 	 */
 	@Override
 	public List<StravaActivity> listRelatedActivities(final Long id, final Paging pagingInstruction) {
@@ -1084,12 +1028,7 @@
 	 * @see javastrava.api.v3.service.ActivityService#updateActivity(Long,javastrava.api.v3.model.StravaActivityUpdate)
 	 */
 	@Override
-<<<<<<< HEAD
-	public StravaActivity updateActivity(final Integer activityId, final StravaActivityUpdate activity) throws NotFoundException {
-=======
-	public StravaActivity updateActivity(final Long activityId, final StravaActivityUpdate activity)
-			throws NotFoundException {
->>>>>>> 2777f6bb
+	public StravaActivity updateActivity(final Long activityId, final StravaActivityUpdate activity) throws NotFoundException {
 		final StravaActivityUpdate update = activity;
 		if (activity == null) {
 			return getActivity(activityId);
@@ -1137,19 +1076,12 @@
 	}
 
 	/**
-<<<<<<< HEAD
-	 * @see javastrava.api.v3.service.ActivityService#updateActivityAsync(java.lang.Integer,
+	 * @see javastrava.api.v3.service.ActivityService#updateActivityAsync(java.lang.Long,
 	 *      javastrava.api.v3.model.StravaActivityUpdate)
 	 */
 	@Override
-	public CompletableFuture<StravaActivity> updateActivityAsync(final Integer activityId, final StravaActivityUpdate activity)
+	public CompletableFuture<StravaActivity> updateActivityAsync(final Long activityId, final StravaActivityUpdate activity)
 			throws NotFoundException {
-=======
-	 * @see javastrava.api.v3.service.ActivityService#updateActivityAsync(java.lang.Long, javastrava.api.v3.model.StravaActivityUpdate)
-	 */
-	@Override
-	public CompletableFuture<StravaActivity> updateActivityAsync(final Long activityId, final StravaActivityUpdate activity) throws NotFoundException {
->>>>>>> 2777f6bb
 		return StravaServiceImpl.future(() -> {
 			return updateActivity(activityId, activity);
 		});
